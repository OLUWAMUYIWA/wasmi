--- conflicted
+++ resolved
@@ -8,14 +8,10 @@
     path::{Path, PathBuf},
 };
 use wasmi::{
-<<<<<<< HEAD
     core::{Value, ValueType, F32, F64},
     Engine,
     ExportItemKind,
-=======
-    core::{ValueType, F32, F64},
     ExternType,
->>>>>>> 683dde17
     Func,
     FuncType,
     Linker,
@@ -229,21 +225,10 @@
 fn main() -> Result<()> {
     let args = Args::parse();
 
-<<<<<<< HEAD
     let (func_name, func, mut store) = args.load_wasm_func_with_wasi()?;
-    let func_type = func.func_type(&store);
+    let func_type = func.ty(&store);
 
     let func_args = type_check_arguments(&func_name, &func_type, &args.func_args)?;
-=======
-    let wasm_file = args.wasm_file;
-    let module = load_wasm_module(&wasm_file)?;
-    let func_name = extract_wasm_func(&wasm_file, &module, args.func_name)?;
-    let func_args = args.func_args;
-
-    let (func, func_name, mut store) = load_wasm_func(&wasm_file, &module, &func_name)?;
-    let func_type = func.ty(&store);
-    let func_args = type_check_arguments(&func_name, &func_type, &func_args)?;
->>>>>>> 683dde17
     let mut results = prepare_results_buffer(&func_type);
 
     print_execution_start(&args.wasm_file, &func_name, &func_args);
@@ -374,14 +359,9 @@
     if func_type.params().len() != func_args.len() && !func_name.is_empty() && func_name != "_start"
     {
         bail!(
-<<<<<<< HEAD
-            "invalid number of arguments given for {func_name} of type {func_type}. \
-            expected {} arguments but got {}",
-=======
             "invalid number of arguments given for {func_name} of type {}. \
             expected {} argument but got {}",
             DisplayFuncType(func_type),
->>>>>>> 683dde17
             func_type.params().len(),
             func_args.len()
         );
